--- conflicted
+++ resolved
@@ -1,9 +1,6 @@
 # LDOCE5 Viewer
-<<<<<<< HEAD
-=======
 
 ![image](https://cloud.githubusercontent.com/assets/15828926/24585732/efb068a4-17bb-11e7-8294-7241f73d9ed8.png)
->>>>>>> db2de64b
 
 The LDOCE5 Viewer is an alternative dictionary viewer for the Longman Dictionary of Contemporary English 5th Edition (LDOCE 5).
 
@@ -69,10 +66,7 @@
 
 If you're using Ubuntu 15.x, you should install python-qt4-phonon to pronunce words and sentences correctly:
     - `python-qt4-phonon`
-    
-#### Install Manually From Source
 
-<<<<<<< HEAD
 ## Installation
 
 ### Linux
@@ -82,9 +76,6 @@
 For Arch Linux, two packages [ldoce5viewer](https://aur.archlinux.org/packages/ldoce5viewer/) and [ldoce5viewer-git](https://aur.archlinux.org/packages/ldoce5viewer-git/) exist on AUR.
 
 #### Manually
-=======
-
->>>>>>> db2de64b
 
 1. Enter the following commands in the terminal:
 
@@ -100,17 +91,12 @@
 4. The application will ask you the location where you put 'ldoce5.data'.
 
 ### Mac OS X
-<<<<<<< HEAD
-=======
 
 #### Available packages
 
 Download and run your .app file [here](https://forward-backward.co.jp/ldoce5viewer/download)
 
-
 #### Install manually From Source
->>>>>>> db2de64b
-
 
 *Homebrew*:
 ```bash
